/*
 * Copyright (c) 2009 Mark Liversedge (liversedge@gmail.com)
 *
 * This program is free software; you can redistribute it and/or modify it
 * under the terms of the GNU General Public License as published by the Free
 * Software Foundation; either version 2 of the License, or (at your option)
 * any later version.
 *
 * This program is distributed in the hope that it will be useful, but WITHOUT
 * ANY WARRANTY; without even the implied warranty of MERCHANTABILITY or
 * FITNESS FOR A PARTICULAR PURPOSE.  See the GNU General Public License for
 * more details.
 *
 * You should have received a copy of the GNU General Public License along
 * with this program; if not, write to the Free Software Foundation, Inc., 51
 * Franklin Street, Fifth Floor, Boston, MA  02110-1301  USA
 */

#include "TrainTool.h"
#include "MainWindow.h"
#include "ViewSelection.h"
#include "Settings.h"
#include "Units.h"
#include "DeviceTypes.h"
#include "DeviceConfiguration.h"
#include <assert.h>
#include <QApplication>
#include <QtGui>
#include <QRegExp>


TrainTool::TrainTool(MainWindow *parent, const QDir &home) : QWidget(parent), home(home), main(parent)
{
    QVBoxLayout *mainLayout = new QVBoxLayout(this);

    mainLayout->setSpacing(0);
    mainLayout->setContentsMargins(0,0,0,0);

    //setLineWidth(1);
    //setMidLineWidth(0);
    //setFrameStyle(QFrame::Plain | QFrame::Sunken);
    setContentsMargins(0,0,0,0);


    serverTree = new QTreeWidget;
    serverTree->setColumnCount(1);
    serverTree->setSelectionMode(QAbstractItemView::SingleSelection);
    serverTree->header()->hide();
    serverTree->setAlternatingRowColors (true);
    serverTree->setIndentation(5);
    allServers = new QTreeWidgetItem(serverTree, HEAD_TYPE);
    allServers->setText(0, tr("Race Servers"));
    serverTree->expandItem(allServers);

    deviceTree = new QTreeWidget;
    deviceTree->setSelectionMode(QAbstractItemView::MultiSelection);
    deviceTree->setColumnCount(1);
    deviceTree->header()->hide();
    deviceTree->setAlternatingRowColors (true);
    deviceTree->setIndentation(5);
    allDevices = new QTreeWidgetItem(deviceTree, HEAD_TYPE);
    allDevices->setText(0, tr("Devices"));
    deviceTree->expandItem(allDevices);

    workoutTree = new QTreeWidget;
    workoutTree->setColumnCount(1);
    workoutTree->setSelectionMode(QAbstractItemView::SingleSelection);
    workoutTree->header()->hide();
    workoutTree->setAlternatingRowColors (true);
    workoutTree->setIndentation(5);

    allWorkouts = new QTreeWidgetItem(workoutTree, HEAD_TYPE);
    allWorkouts->setText(0, tr("Workout Library"));
    workoutTree->expandItem(allWorkouts);

    configChanged(); // will reset the workout tree

    buttonPanel = new QFrame;
    buttonPanel->setLineWidth(1);
    buttonPanel->setFrameStyle(QFrame::Box | QFrame::Raised);
    buttonPanel->setContentsMargins(0,0,0,0);
    QVBoxLayout *panel = new QVBoxLayout;
    QHBoxLayout *buttons = new QHBoxLayout;
    startButton = new QPushButton(tr("Start"), this);
    startButton->setMaximumHeight(100);
    pauseButton = new QPushButton(tr("Pause"), this);
    pauseButton->setMaximumHeight(100);
    stopButton = new QPushButton(tr("Stop"), this);
    stopButton->setMaximumHeight(100);
    recordSelector = new QCheckBox(this);
    recordSelector->setText(tr("Save workout data"));
    recordSelector->setChecked(Qt::Checked);
    buttons->addWidget(startButton);
    buttons->addWidget(pauseButton);
    buttons->addWidget(stopButton);
    panel->addLayout(buttons);
    panel->addWidget(recordSelector);
    buttonPanel->setLayout(panel);
    buttonPanel->setFixedHeight(90);

    trainSplitter = new QSplitter;
    trainSplitter->setOrientation(Qt::Vertical);
    trainSplitter->setContentsMargins(0,0,0,0);
    trainSplitter->setLineWidth(0);
    trainSplitter->setMidLineWidth(0);

    mainLayout->addWidget(trainSplitter);
    trainSplitter->addWidget(buttonPanel);
    trainSplitter->setCollapsible(0, false);
    trainSplitter->addWidget(deviceTree);
    trainSplitter->setCollapsible(1, true);
    trainSplitter->addWidget(serverTree);
    trainSplitter->setCollapsible(2, true);
    trainSplitter->addWidget(workoutTree);
    trainSplitter->setCollapsible(3, true);

    connect(serverTree,SIGNAL(itemSelectionChanged()),
            this, SLOT(serverTreeWidgetSelectionChanged()));
    connect(deviceTree,SIGNAL(itemSelectionChanged()),
            this, SLOT(deviceTreeWidgetSelectionChanged()));
    connect(workoutTree,SIGNAL(itemSelectionChanged()),
            this, SLOT(workoutTreeWidgetSelectionChanged()));
    connect(main, SIGNAL(configChanged()),
            this, SLOT(configChanged()));

<<<<<<< HEAD
    // connect train tool buttons!
    connect(startButton, SIGNAL(clicked()), this, SLOT(Start()));
    connect(pauseButton, SIGNAL(clicked()), this, SLOT(Pause()));
    connect(stopButton, SIGNAL(clicked()), this, SLOT(Stop()));
=======

    // add a watch on all directories
    boost::shared_ptr<QSettings> settings = GetApplicationSettings();
    QVariant workoutDir = settings->value(GC_WORKOUTDIR);
    watcher = boost::shared_ptr<QFileSystemWatcher>(new QFileSystemWatcher());
    watcher->addPaths(workoutDir.toStringList());

    connect(&*watcher,SIGNAL(directoryChanged(QString)),this,SLOT(configChanged()));
    connect(&*watcher,SIGNAL(fileChanged(QString)),this,SLOT(configChanged()));
>>>>>>> 0d7aa57d
}

void
TrainTool::configChanged()
{

    // SERVERS & DEVICES
    // zap whats there
    QList<QTreeWidgetItem *> servers = allServers->takeChildren();
    for (int i=0; i<servers.count(); i++) delete servers.at(i);
    QList<QTreeWidgetItem *> devices = allDevices->takeChildren();
    for (int i=0; i<devices.count(); i++) delete devices.at(i);

    DeviceConfigurations all;
    QList<DeviceConfiguration> Devices;
    Devices = all.getList();
    for (int i=0; i<Devices.count(); i++) {
        if (Devices.at(i).type == DEV_GSERVER) {
            QTreeWidgetItem *server = new QTreeWidgetItem(allServers, i);
            server->setText(0, Devices.at(i).name);
        } else {
            QTreeWidgetItem *device = new QTreeWidgetItem(allDevices, i);
            device->setText(0, Devices.at(i).name);
        }
    }

    // WORKOUTS
    // zap whats there
    QList<QTreeWidgetItem *> workouts = allWorkouts->takeChildren();
    for (int i=0; i<workouts.count(); i++) delete workouts.at(i);

    // standard workouts - ergo and slope
    QTreeWidgetItem *ergomode = new QTreeWidgetItem(allWorkouts, WORKOUT_TYPE);
    ergomode->setText(0, tr("Manual Ergo Mode"));
    QTreeWidgetItem *slopemode = new QTreeWidgetItem(allWorkouts, WORKOUT_TYPE);
    slopemode->setText(0, tr("Manual Slope  Mode"));

    // add all the workouts in the library
    QVariant workoutDir = appsettings->value(this, GC_WORKOUTDIR);
    QStringListIterator w(listWorkoutFiles(workoutDir.toString()));
    while (w.hasNext()) {
        QString name = w.next();
        QTreeWidgetItem *work = new QTreeWidgetItem(allWorkouts, WORKOUT_TYPE);
        work->setText(0, name);
    }
}

/*----------------------------------------------------------------------
 * Buttons!
 *----------------------------------------------------------------------*/
void
TrainTool::Start()
{
    start();
}

void
TrainTool::Stop()
{
    stop();
}

void
TrainTool::Pause()
{
    pause();
}

void
TrainTool::setStartText(QString string)
{
    startButton->setText(string);
}
void
TrainTool::setPauseText(QString string)
{
    pauseButton->setText(string);
}

/*----------------------------------------------------------------------
 * Race Server Selected
 *----------------------------------------------------------------------*/
void
TrainTool::serverTreeWidgetSelectionChanged()
{
    serverSelected();
}

int
TrainTool::selectedServerNumber()
{
    if (serverTree->selectedItems().isEmpty()) return -1;

    QTreeWidgetItem *selected = serverTree->selectedItems().first();

    if (selected->type() == HEAD_TYPE) return -1;
    else return selected->type();
}

/*----------------------------------------------------------------------
 * Device Selected
 *--------------------------------------------------------------------*/
void
TrainTool::deviceTreeWidgetSelectionChanged()
{
    deviceSelected();
}

int
TrainTool::selectedDeviceNumber()
{
    if (deviceTree->selectedItems().isEmpty()) return -1;

    QTreeWidgetItem *selected = deviceTree->selectedItems().first();

    if (selected->type() == HEAD_TYPE) return -1;
    else return selected->type();
}

/*----------------------------------------------------------------------
 * Workout Selected
 *--------------------------------------------------------------------*/
void
TrainTool::workoutTreeWidgetSelectionChanged()
{
    assert(workoutTree->selectedItems().size() <= 1);
    if (workoutTree->selectedItems().isEmpty())
        workout = NULL;
    else {
        QTreeWidgetItem *which = workoutTree->selectedItems().first();
        if (which->type() != WORKOUT_TYPE)
            workout = NULL;
        else
            workout = which;
    }
    workoutSelected();
}

QStringList
TrainTool::listWorkoutFiles(const QDir &dir) const
{
    QStringList filters;
    filters << "*.erg";
    filters << "*.mrc";
    filters << "*.crs";

    return dir.entryList(filters, QDir::Files, QDir::Name);
}<|MERGE_RESOLUTION|>--- conflicted
+++ resolved
@@ -123,22 +123,18 @@
     connect(main, SIGNAL(configChanged()),
             this, SLOT(configChanged()));
 
-<<<<<<< HEAD
     // connect train tool buttons!
     connect(startButton, SIGNAL(clicked()), this, SLOT(Start()));
     connect(pauseButton, SIGNAL(clicked()), this, SLOT(Pause()));
     connect(stopButton, SIGNAL(clicked()), this, SLOT(Stop()));
-=======
 
     // add a watch on all directories
-    boost::shared_ptr<QSettings> settings = GetApplicationSettings();
-    QVariant workoutDir = settings->value(GC_WORKOUTDIR);
+    QVariant workoutDir = appsettings->value(NULL, GC_WORKOUTDIR);
     watcher = boost::shared_ptr<QFileSystemWatcher>(new QFileSystemWatcher());
     watcher->addPaths(workoutDir.toStringList());
 
     connect(&*watcher,SIGNAL(directoryChanged(QString)),this,SLOT(configChanged()));
     connect(&*watcher,SIGNAL(fileChanged(QString)),this,SLOT(configChanged()));
->>>>>>> 0d7aa57d
 }
 
 void
